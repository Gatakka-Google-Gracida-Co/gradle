/*
 * Copyright 2015 the original author or authors.
 *
 * Licensed under the Apache License, Version 2.0 (the "License");
 * you may not use this file except in compliance with the License.
 * You may obtain a copy of the License at
 *
 *      http://www.apache.org/licenses/LICENSE-2.0
 *
 * Unless required by applicable law or agreed to in writing, software
 * distributed under the License is distributed on an "AS IS" BASIS,
 * WITHOUT WARRANTIES OR CONDITIONS OF ANY KIND, either express or implied.
 * See the License for the specific language governing permissions and
 * limitations under the License.
 */

package org.gradle.internal.operations

import org.gradle.api.GradleException
import org.gradle.initialization.DefaultParallelismConfiguration
import org.gradle.internal.concurrent.DefaultExecutorFactory
import org.gradle.internal.concurrent.ExecutorFactory
import org.gradle.internal.concurrent.ManagedExecutor
import org.gradle.internal.concurrent.ParallelExecutionManager
import org.gradle.internal.exceptions.DefaultMultiCauseException
import org.gradle.internal.logging.events.OperationIdentifier
import org.gradle.internal.progress.BuildOperationDescriptor
import org.gradle.internal.progress.BuildOperationListener
import org.gradle.internal.progress.BuildOperationState
import org.gradle.internal.progress.DefaultBuildOperationExecutor
import org.gradle.internal.progress.NoOpProgressLoggerFactory
import org.gradle.internal.resources.DefaultResourceLockCoordinationService
import org.gradle.internal.resources.ResourceLockCoordinationService
import org.gradle.internal.time.TimeProvider
import org.gradle.internal.work.DefaultWorkerLeaseService
import org.gradle.internal.work.WorkerLeaseRegistry
import org.gradle.test.fixtures.concurrent.ConcurrentSpec
import spock.lang.Unroll

class DefaultBuildOperationExecutorParallelExecutionTest extends ConcurrentSpec {

    WorkerLeaseRegistry workerRegistry
    BuildOperationExecutor buildOperationExecutor
    WorkerLeaseRegistry.WorkerLeaseCompletion outerOperationCompletion
    WorkerLeaseRegistry.WorkerLease outerOperation
    BuildOperationListener operationListener = Mock(BuildOperationListener)
    ExecutorFactory executorFactory = new DefaultExecutorFactory()

    def setupBuildOperationExecutor(int maxThreads) {
        ParallelExecutionManager parallelExecutionManager = parallelism(maxThreads)
        workerRegistry = new DefaultWorkerLeaseService(new DefaultResourceLockCoordinationService(), parallelExecutionManager)
        buildOperationExecutor = new DefaultBuildOperationExecutor(
            operationListener, Mock(TimeProvider), new NoOpProgressLoggerFactory(),
<<<<<<< HEAD
            new DefaultBuildOperationQueueFactory(workerRegistry), executorFactory, parallelExecutionManager)
=======
            new DefaultBuildOperationQueueFactory(workerRegistry), new DefaultExecutorFactory(), Mock(ResourceLockCoordinationService), maxThreads)
>>>>>>> 116b8b92
        outerOperationCompletion = workerRegistry.getWorkerLease().start()
        outerOperation = workerRegistry.getCurrentWorkerLease()
    }

    static class SimpleWorker implements BuildOperationWorker<DefaultBuildOperationQueueTest.TestBuildOperation> {
        void execute(DefaultBuildOperationQueueTest.TestBuildOperation run, BuildOperationContext context) { run.run(context) }
        String getDisplayName() { return getClass().simpleName }
    }

    def parallelism(int maxThreads) {
        return Mock(ParallelExecutionManager) {
            _ * getParallelismConfiguration() >> new DefaultParallelismConfiguration(true, maxThreads)
        }
    }

    def "cleanup"() {
        if (outerOperationCompletion) {
            outerOperationCompletion.leaseFinish()
            workerRegistry.stop()
        }
    }

    @Unroll
    def "all #operations operations run to completion when using #maxThreads threads"() {
        given:
        setupBuildOperationExecutor(maxThreads)
        def operation = Spy(DefaultBuildOperationQueueTest.Success)
        def worker = new SimpleWorker()

        when:
        buildOperationExecutor.runAll(worker, { queue ->
            operations.times { queue.add(operation) }
        })

        then:
        operations * operation.run(_)

        where:
        // Where operations < maxThreads
        // operations = maxThreads
        // operations >> maxThreads
        operations | maxThreads
        0          | 1
        1          | 1
        20         | 1
        1          | 4
        4          | 4
        20         | 4
    }

    @Unroll
    def "all work run to completion for multiple queues when using multiple threads #maxThreads"() {
        given:
        def amountOfWork = 10
        setupBuildOperationExecutor(maxThreads)
        def worker = new SimpleWorker()
        def numberOfQueues = 5
        def operations = [
            Spy(DefaultBuildOperationQueueTest.Success),
            Spy(DefaultBuildOperationQueueTest.Success),
            Spy(DefaultBuildOperationQueueTest.Success),
            Spy(DefaultBuildOperationQueueTest.Success),
            Spy(DefaultBuildOperationQueueTest.Success)
        ]

        when:
        async {
            numberOfQueues.times { i ->
                start {
                    def cl = outerOperation.startChild()
                    buildOperationExecutor.runAll(worker, { queue ->
                        amountOfWork.times {
                            queue.add(operations[i])
                        }
                    })
                    cl.leaseFinish()
                }
            }
        }

        then:
        operations.each { operation ->
            amountOfWork * operation.run(_)
        }

        where:
        maxThreads << [1, 4, 10]
    }

    def "failures in one queue do not cause failures in other queues"() {
        given:
        def amountOfWork = 10
        def maxThreads = 4
        setupBuildOperationExecutor(maxThreads)
        def success = new DefaultBuildOperationQueueTest.Success()
        def failure = new DefaultBuildOperationQueueTest.Failure()
        def worker = new SimpleWorker()
        boolean successfulQueueCompleted = false
        boolean exceptionInFailureQueue = false

        when:
        async {
            // Successful queue
            start {
                def cl = outerOperation.startChild()
                buildOperationExecutor.runAll(worker, { queue ->
                    amountOfWork.times {
                        queue.add(success)
                    }
                })
                cl.leaseFinish()
                successfulQueueCompleted = true
            }
            // Failure queue
            start {
                def cl = outerOperation.startChild()
                try {
                    buildOperationExecutor.runAll(worker, { queue ->
                        amountOfWork.times {
                            queue.add(failure)
                        }
                    })
                } catch (MultipleBuildOperationFailures e) {
                    exceptionInFailureQueue = true
                } finally {
                    cl.leaseFinish()
                }
            }
        }

        then:
        exceptionInFailureQueue

        and:
        successfulQueueCompleted
    }

    def "multiple failures get reported"() {
        given:
        def threadCount = 4
        setupBuildOperationExecutor(threadCount)
        def worker = new SimpleWorker()
        def operation = Stub(DefaultBuildOperationQueueTest.TestBuildOperation) {
            run(_) >> {
                throw new GradleException("always fails")
            }
        }

        when:
        buildOperationExecutor.runAll(worker, { queue ->
            threadCount.times { queue.add(operation) }
        })

        then:
        def e = thrown(MultipleBuildOperationFailures)
        e instanceof MultipleBuildOperationFailures
        ((MultipleBuildOperationFailures) e).getCauses().size() == 4
    }

    def "operations are canceled when the generator fails"() {
        def buildQueue = Mock(BuildOperationQueue)
        def buildOperationQueueFactory = Mock(BuildOperationQueueFactory) {
            create(_, _) >> { buildQueue }
        }

        def buildOperationExecutor = new DefaultBuildOperationExecutor(operationListener, Mock(TimeProvider), new NoOpProgressLoggerFactory(),
<<<<<<< HEAD
            buildOperationQueueFactory, Stub(ExecutorFactory), parallelism(1))
=======
            buildOperationQueueFactory, Stub(ExecutorFactory), Mock(ResourceLockCoordinationService), 1)
>>>>>>> 116b8b92
        def worker = Stub(BuildOperationWorker)
        def operation = Mock(DefaultBuildOperationQueueTest.TestBuildOperation)

        when:
        buildOperationExecutor.runAll(worker, { queue ->
            4.times { queue.add(operation) }
            throw new Exception("Failure in generator")
        })

        then:
        thrown(BuildOperationQueueFailure)

        and:
        4 * buildQueue.add(_)
        1 * buildQueue.cancel()
    }

    def "multi-cause error when there are failures both enqueueing and running operations"() {
        def operationFailures = [new Exception("failed operation 1"), new Exception("failed operation 2")]
        def buildQueue = Mock(BuildOperationQueue) {
            waitForCompletion() >> { throw new MultipleBuildOperationFailures("operations failed", operationFailures, null) }
        }
        def buildOperationQueueFactory = Mock(BuildOperationQueueFactory) {
            create(_, _) >> { buildQueue }
        }
        def buildOperationExecutor = new DefaultBuildOperationExecutor(
            operationListener, Mock(TimeProvider), new NoOpProgressLoggerFactory(),
<<<<<<< HEAD
            buildOperationQueueFactory, Stub(ExecutorFactory), parallelism(1))
=======
            buildOperationQueueFactory, Stub(ExecutorFactory), Mock(ResourceLockCoordinationService), 1)
>>>>>>> 116b8b92
        def worker = Stub(BuildOperationWorker)
        def operation = Mock(DefaultBuildOperationQueueTest.TestBuildOperation)

        when:
        buildOperationExecutor.runAll(worker, { queue ->
            4.times { queue.add(operation) }
            throw new Exception("Failure in generator")
        })

        then:
        def e = thrown(DefaultMultiCauseException)
        e.message.startsWith("There was a failure while populating the build operation queue:")
        e.message.contains("operations failed")
        e.message.contains("failed operation 1")
        e.message.contains("failed operation 2")
        e.causes.size() == 2
        e.causes.any { it instanceof BuildOperationQueueFailure && it.message.startsWith("There was a failure while populating the build operation queue:") }
        e.causes.any { it instanceof MultipleBuildOperationFailures && it.causes.collect { it.message }.sort() == ["failed operation 1", "failed operation 2"] }

        and:
        4 * buildQueue.add(_)
        1 * buildQueue.cancel()
    }

    def "can provide only runnable build operations to the processor"() {
        given:
        setupBuildOperationExecutor(2)
        def operation = Spy(DefaultBuildOperationQueueTest.Success)

        when:
        buildOperationExecutor.runAll({ queue ->
            5.times { queue.add(operation) }
        })

        then:
        5 * operation.run(_)
    }

    def "can be used on unmanaged threads"() {
        given:
        setupBuildOperationExecutor(2)
        def operation = Spy(DefaultBuildOperationQueueTest.Success)

        when:
        async {
            buildOperationExecutor.runAll({ queue ->
                5.times { queue.add(operation) }
            })
        }

        then:
        5 * operation.run(_)
    }

    def "unmanaged thread operation is started and stopped when created by run"() {
        given:
        setupBuildOperationExecutor(2)
        BuildOperationState operationState
        BuildOperationState unmanaged
        operationListener.started(_, _) >> { args ->
            BuildOperationDescriptor descriptor = args[0]
            if (descriptor.id.id < 0) {
                unmanaged = buildOperationExecutor.getCurrentOperation()
            }
        }

        when:
        async {
            buildOperationExecutor.run(new DefaultBuildOperationQueueTest.TestBuildOperation() {
                void run(BuildOperationContext context) {
                    operationState = buildOperationExecutor.getCurrentOperation()
                    assert operationState.running
                    assert unmanaged.running
                    assert operationState.description.parentId.id < 0
                }
            })
        }

        then:
        unmanaged.class.simpleName == 'UnmanagedThreadOperation'
        unmanaged.parentId == null
        operationState != null
        !operationState.running
        !unmanaged.running
    }

    def "unmanaged thread operation is started and stopped when created by call"() {
        given:
        setupBuildOperationExecutor(2)
        BuildOperationState operationState
        BuildOperationState unmanaged
        operationListener.started(_, _) >> { args ->
            BuildOperationDescriptor descriptor = args[0]
            if (descriptor.id.id < 0) {
                unmanaged = buildOperationExecutor.getCurrentOperation()
            }
        }


        when:
        async {
            buildOperationExecutor.call(new CallableBuildOperation() {
                Object call(BuildOperationContext context) {
                    operationState = buildOperationExecutor.getCurrentOperation()
                    assert operationState.running
                    assert unmanaged.running
                    assert operationState.description.parentId.id < 0
                    return null
                }

                BuildOperationDescriptor.Builder description() {
                    BuildOperationDescriptor.displayName("test operation")
                }
            })
        }

        then:
        unmanaged.class.simpleName == 'UnmanagedThreadOperation'
        unmanaged.parentId == null
        operationState != null
        !operationState.running
        !unmanaged.running
    }

    def "a single unmanaged thread operation is started and stopped when created by runAll"() {
        given:
        setupBuildOperationExecutor(2)
        BuildOperationState operationState
        OperationIdentifier parentOperationId

        when:
        async {
            buildOperationExecutor.runAll({ queue ->
                5.times {
                    queue.add(new DefaultBuildOperationQueueTest.TestBuildOperation() {
                        void run(BuildOperationContext context) {
                            def myOperationState = buildOperationExecutor.getCurrentOperation()
                            assert parentOperationId == null || parentOperationId == myOperationState.description.parentId
                            parentOperationId = myOperationState.description.parentId
                            assert parentOperationId.id < 0
                            assert myOperationState.running
                            operationState = myOperationState
                        }
                    })
                }
            })
        }

        then:
        operationState != null
        !operationState.running
    }

    def "registers/deregisters a listener for parallelism changes"() {
        def parallelExecutionManager = parallelism(1)

        when:
        buildOperationExecutor = new DefaultBuildOperationExecutor(operationListener, Mock(TimeProvider), new NoOpProgressLoggerFactory(),
            Stub(BuildOperationQueueFactory), Stub(ExecutorFactory), parallelExecutionManager)

        then:
        1 * parallelExecutionManager.addListener(_)

        when:
        buildOperationExecutor.stop()

        then:
        1 * parallelExecutionManager.removeListener(_)
    }

    def "adjusts thread pool size when parallelism configuration changes"() {
        executorFactory = Mock(ExecutorFactory)
        def managedExecutor = Mock(ManagedExecutor)

        when:
        setupBuildOperationExecutor(2)

        then:
        1 * executorFactory.create(_, 2) >> managedExecutor

        when:
        buildOperationExecutor.onConfigurationChange(new DefaultParallelismConfiguration(true, 3))

        then:
        1 * managedExecutor.setFixedPoolSize(3)

        when:
        buildOperationExecutor.onConfigurationChange(new DefaultParallelismConfiguration(false, 1))

        then:
        1 * managedExecutor.setFixedPoolSize(1)
    }
}<|MERGE_RESOLUTION|>--- conflicted
+++ resolved
@@ -51,11 +51,7 @@
         workerRegistry = new DefaultWorkerLeaseService(new DefaultResourceLockCoordinationService(), parallelExecutionManager)
         buildOperationExecutor = new DefaultBuildOperationExecutor(
             operationListener, Mock(TimeProvider), new NoOpProgressLoggerFactory(),
-<<<<<<< HEAD
-            new DefaultBuildOperationQueueFactory(workerRegistry), executorFactory, parallelExecutionManager)
-=======
-            new DefaultBuildOperationQueueFactory(workerRegistry), new DefaultExecutorFactory(), Mock(ResourceLockCoordinationService), maxThreads)
->>>>>>> 116b8b92
+            new DefaultBuildOperationQueueFactory(workerRegistry), executorFactory, Mock(ResourceLockCoordinationService), parallelExecutionManager)
         outerOperationCompletion = workerRegistry.getWorkerLease().start()
         outerOperation = workerRegistry.getCurrentWorkerLease()
     }
@@ -222,11 +218,7 @@
         }
 
         def buildOperationExecutor = new DefaultBuildOperationExecutor(operationListener, Mock(TimeProvider), new NoOpProgressLoggerFactory(),
-<<<<<<< HEAD
-            buildOperationQueueFactory, Stub(ExecutorFactory), parallelism(1))
-=======
-            buildOperationQueueFactory, Stub(ExecutorFactory), Mock(ResourceLockCoordinationService), 1)
->>>>>>> 116b8b92
+            buildOperationQueueFactory, Stub(ExecutorFactory), Mock(ResourceLockCoordinationService), parallelism(1))
         def worker = Stub(BuildOperationWorker)
         def operation = Mock(DefaultBuildOperationQueueTest.TestBuildOperation)
 
@@ -254,11 +246,7 @@
         }
         def buildOperationExecutor = new DefaultBuildOperationExecutor(
             operationListener, Mock(TimeProvider), new NoOpProgressLoggerFactory(),
-<<<<<<< HEAD
-            buildOperationQueueFactory, Stub(ExecutorFactory), parallelism(1))
-=======
-            buildOperationQueueFactory, Stub(ExecutorFactory), Mock(ResourceLockCoordinationService), 1)
->>>>>>> 116b8b92
+            buildOperationQueueFactory, Stub(ExecutorFactory), Mock(ResourceLockCoordinationService), parallelism(1))
         def worker = Stub(BuildOperationWorker)
         def operation = Mock(DefaultBuildOperationQueueTest.TestBuildOperation)
 
@@ -417,7 +405,7 @@
 
         when:
         buildOperationExecutor = new DefaultBuildOperationExecutor(operationListener, Mock(TimeProvider), new NoOpProgressLoggerFactory(),
-            Stub(BuildOperationQueueFactory), Stub(ExecutorFactory), parallelExecutionManager)
+            Stub(BuildOperationQueueFactory), Stub(ExecutorFactory), Mock(ResourceLockCoordinationService), parallelExecutionManager)
 
         then:
         1 * parallelExecutionManager.addListener(_)
